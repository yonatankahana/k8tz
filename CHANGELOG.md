--- conflicted
+++ resolved
@@ -1,12 +1,7 @@
-<<<<<<< HEAD
 # 0.X.Y
 
 - Add CronJob support (for kubernetes >=1.24.0-beta.0)
-=======
-# v0.4.X
-
 - Hide confusing log message about `--kubeconfig` not specified
->>>>>>> e879d2ce
 
 # v0.4.0
 
