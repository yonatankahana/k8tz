# Kubernetes Timezone Controller - Helm Chart

![Lint Chart Workflow Status](https://img.shields.io/github/workflow/status/k8tz/k8tz/Lint%20Helm%20Charts?label=Lint)
![Build Chart Workflow Status](https://img.shields.io/github/workflow/status/k8tz/k8tz/Release%20Helm%20Charts?label=Release)
![Helm 2 Compatible](https://img.shields.io/badge/Helm%202-Compatible-blue)
![Helm 2 Compatible](https://img.shields.io/badge/Helm%203-Compatible-blue)
[![Artifact Hub](https://img.shields.io/endpoint?url=https://artifacthub.io/badge/repository/k8tz)](https://artifacthub.io/packages/search?repo=k8tz)
[![Contributor Covenant](https://img.shields.io/badge/Contributor%20Covenant-2.1-4baaaa.svg)](https://github.com/k8tz/k8tz/blob/master/CODE_OF_CONDUCT.md)
[![License](https://img.shields.io/badge/License-Apache%202.0-blue.svg)](https://opensource.org/licenses/Apache-2.0)

![k8tz Logo](https://raw.githubusercontent.com/k8tz/k8tz/master/assets/k8tz-logo-blue-transparent-medium.png)

k8tz is a kubernetes admission controller and a CLI tool to inject timezones into Pods and CronJobs[^1].

## TL;DR

```console
helm repo add k8tz https://k8tz.github.io/k8tz/
helm install k8tz k8tz/k8tz --set timezone=Europe/London
```

## Prerequisites
- Helm 2 or later
- Kubernetes 1.16+ or OpenShift 4.X
- Permissions to use `emptyDir` or `hostPath`

## Installation

First, you need to add k8tz helm repository:

```console
helm repo add k8tz https://k8tz.github.io/k8tz/
```

Then, you can install k8tz admission controller:

```console
helm install k8tz k8tz/k8tz
```

If you want to set some values to configure k8tz, you can use `--set`, e.g:

```console
helm upgrade --install k8tz k8tz/k8tz \
    --set timezone=Europe/Amsterdam \
    --set injectionStrategy=hostPath
```

## Values

<<<<<<< HEAD
| Parameter                          | Description                                                                                                                                                                   | Default           |
|------------------------------------|-------------------------------------------------------------------------------------------------------------------------------------------------------------------------------|-------------------|
| replicaCount                       | Amount of admission controller webhooks to spin up. For production use it is recommended to have at least 3 replicas                                                          | 1                 |
| namespace                          | The namespace where to install the admission controller                                                                                                                       | k8tz              |
| timezone                           | The default timezone to inject                                                                                                                                                | UTC               |
| injectionStrategy                  | The default injection strategy to use                                                                                                                                         | initContainer     |
| injectAll                          | If true, timezone will be injected to the pod even when there is no annotation with explicit injection request. When false, the `k8tz.io/inject: true` annotation is required | true              |
| cronJobTimeZone                    | Enable injection of `timeZone` field to `CronJob`s[^1]                                                                                                                        | false             |
| verbose                            | Enable more detailed logs for debug purposes                                                                                                                                  | false             |
| image.repository                   | The image repository for the admission controller and bootstrap image                                                                                                         | quay.io/k8tz/k8tz |
| image.pullPolicy                   | Admission controller image pull policy                                                                                                                                        | IfNotPresent      |
| image.tag                          | The image tag for the admission controller and bootstrap image. The default is the chart appVersion                                                                           | -                 |
| imagePullSecrets                   | The image pull secrets for the admission controller                                                                                                                           | []                |
| nameOverride                       | Helm application name override                                                                                                                                                | -                 |
| fullnameOverride                   | Helm application full name override                                                                                                                                           | -                 |
| serviceAccount.annotations         | Annotations to add to the admission controller service account                                                                                                                | {}                |
| serviceAccount.name                | The name of the service account to use. If empty, a name is generated using the fullname template                                                                             | -                 |
| podAnnotations                     | Annotations to add to the admission controller pod                                                                                                                            | {}                |
| podSecurityContext                 | Pod security context for the admission controller pod                                                                                                                         | {}                |
| securityContext                    | Security context for the admission controller pod                                                                                                                             | {}                |
| service.type                       | Admission controller service type                                                                                                                                             | ClusterIP         |
| service.port                       | Admission controller service port                                                                                                                                             | 443               |
| resources                          | Resource requests and limitations for the admission controller deployment                                                                                                     | {}                |
| nodeSelector                       | Node selector for the admission controller deployment                                                                                                                         | {}                |
| tolerations                        | Tolerations for the admission controller deployment                                                                                                                           | {}                |
| affinity                           | Affinities and anti-affinities for the admission controller deployment                                                                                                        | {}                |
| webhook.failurePolicy              | Failure policy for the admission webhook. May be `Fail` or `Ignore`                                                                                                           | `Fail`            |
| webhook.certManager.enabled        | Use `cert-manager` to manage the webhook certificate by using `Certificate` resource                                                                                          | false             |
| webhook.certManager.secretTemplate | Add custom labels and annotations to `Secret` that containing certificate generated by cert-manager[^2]                                                                       | {}                |
| webhook.certManager.duration       | The duration of the `Not After` date for the certificate generated by cert-manager[^2]                                                                                        | 122736h           |
| webhook.certManager.renewBefore    | The duratiion period before the certificate’s expiry when cert-manager should renew the certificate[^2]                                                                       | 720h              |
| webhook.certManager.issuerRef.name | The name of cert-manager `Issuer` or `ClusterIssuer` used by the certificate[^2]                                                                                              | selfsigned        |
| webhook.certManager.issuerRef.kind | The kind of cert-manager resource used by the certificate. Maybe `Issuer` or `ClusterIssuer`[^2]                                                                              | Issuer            |
| webhook.crtPEM                     | Certificate in PEM format for the admission controller webhook. Will be generated if not specified (Recommended)                                                              | -                 |
| webhook.keyPEM                     | Private key for in PEM format for the admission controller webhook certificate. Will be generated if not specified (Recommended)                                              | -                 |
| webhook.caBundle                   | Certificate Authority Bundle for the admission controller webhook. Will be generated if not specified (Recommended)                                                           | -                 |
=======
| Parameter                  | Description                                                                                                                                                                   | Default           |
|----------------------------|-------------------------------------------------------------------------------------------------------------------------------------------------------------------------------|-------------------|
| kind                       | Sets the workload type for the k8tz controller, which can be `Deployment` or `DaemonSet`                                                                                      | Deployment        |
| replicaCount               | Amount of admission controller webhooks to spin up. For production use it is recommended to have at least 3 replicas. Only effective when `kind` is `Deployment`              | 1                 |
| namespace                  | The namespace where to install the admission controller                                                                                                                       | k8tz              |
| timezone                   | The default timezone to inject                                                                                                                                                | UTC               |
| injectionStrategy          | The default injection strategy to use                                                                                                                                         | initContainer     |
| injectAll                  | If true, timezone will be injected to the pod even when there is no annotation with explicit injection request. When false, the `k8tz.io/inject: true` annotation is required | true              |
| cronJobTimeZone            | Enable injection of `timeZone` field to `CronJob`s[^1]                                                                                                                        | false             |
| verbose                    | Enable more detailed logs for debug purposes                                                                                                                                  | false             |
| image.repository           | The image repository for the admission controller and bootstrap image                                                                                                         | quay.io/k8tz/k8tz |
| image.pullPolicy           | Admission controller image pull policy                                                                                                                                        | IfNotPresent      |
| image.tag                  | The image tag for the admission controller and bootstrap image. The default is the chart appVersion                                                                           | -                 |
| imagePullSecrets           | The image pull secrets for the admission controller                                                                                                                           | []                |
| nameOverride               | Helm application name override                                                                                                                                                | -                 |
| fullnameOverride           | Helm application full name override                                                                                                                                           | -                 |
| serviceAccount.annotations | Annotations to add to the admission controller service account                                                                                                                | {}                |
| serviceAccount.name        | The name of the service account to use. If empty, a name is generated using the fullname template                                                                             | -                 |
| podAnnotations             | Annotations to add to the admission controller pod                                                                                                                            | {}                |
| podSecurityContext         | Pod security context for the admission controller pod                                                                                                                         | {}                |
| securityContext            | Security context for the admission controller pod                                                                                                                             | {}                |
| service.type               | Admission controller service type                                                                                                                                             | ClusterIP         |
| service.port               | Admission controller service port                                                                                                                                             | 443               |
| resources                  | Resource requests and limitations for the admission controller                                                                                                                | {}                |
| nodeSelector               | Node selector for the admission controller                                                                                                                                    | {}                |
| tolerations                | Tolerations for the admission controller                                                                                                                                      | {}                |
| affinity                   | Affinities and anti-affinities for the admission controller                                                                                                                   | {}                |
| webhook.failurePolicy      | Failure policy for the admission webhook. May be `Fail` or `Ignore`                                                                                                           | `Fail`            |
| webhook.crtPEM             | Certificate in PEM format for the admission controller webhook. Will be generated if not specified (Recommended)                                                              | -                 |
| webhook.keyPEM             | Private key for in PEM format for the admission controller webhook certificate. Will be generated if not specified (Recommended)                                              | -                 |
| webhook.caBundle           | Certificate Authority Bundle for the admission controller webhook. Will be generated if not specified (Recommended)                                                           | -                 |
>>>>>>> a24e83e3

## Optional: Test Installation

You can use helm to test that installation was successful and the admission controller is running using:

```console
helm test k8tz
```

## Upgrade

Upgrading k8tz does not have any effect on running pods, but only on pods created after the upgrade. 
In production environments, it is recommended to use `--atomic` flag to make the upgrade safer.

```console
helm repo update
helm upgrade k8tz k8tz/k8tz --reuse-values --atomic
```

## Uninstall

To uninstall k8tz with Helm use:

```console
helm delete k8tz
```

[^1]: Timezones for CronJobs are available only from kubernetes >=1.24.0-beta.0 with [`CronJobTimeZone`](https://github.com/kubernetes/enhancements/blob/aad71056d33eccf3845b73670106f06a9e74fec6/keps/sig-apps/3140-TimeZone-support-in-CronJob/README.md) feature gate enabled.
[^2]: Please refer to cert-manager documentation for using this feature.<|MERGE_RESOLUTION|>--- conflicted
+++ resolved
@@ -48,10 +48,10 @@
 
 ## Values
 
-<<<<<<< HEAD
 | Parameter                          | Description                                                                                                                                                                   | Default           |
 |------------------------------------|-------------------------------------------------------------------------------------------------------------------------------------------------------------------------------|-------------------|
-| replicaCount                       | Amount of admission controller webhooks to spin up. For production use it is recommended to have at least 3 replicas                                                          | 1                 |
+| kind                               | Sets the workload type for the k8tz controller, which can be `Deployment` or `DaemonSet`                                                                                      | Deployment        |
+| replicaCount                       | Amount of admission controller webhooks to spin up. For production use it is recommended to have at least 3 replicas. Only effective when `kind` is `Deployment`              | 1                 |
 | namespace                          | The namespace where to install the admission controller                                                                                                                       | k8tz              |
 | timezone                           | The default timezone to inject                                                                                                                                                | UTC               |
 | injectionStrategy                  | The default injection strategy to use                                                                                                                                         | initContainer     |
@@ -71,10 +71,10 @@
 | securityContext                    | Security context for the admission controller pod                                                                                                                             | {}                |
 | service.type                       | Admission controller service type                                                                                                                                             | ClusterIP         |
 | service.port                       | Admission controller service port                                                                                                                                             | 443               |
-| resources                          | Resource requests and limitations for the admission controller deployment                                                                                                     | {}                |
-| nodeSelector                       | Node selector for the admission controller deployment                                                                                                                         | {}                |
-| tolerations                        | Tolerations for the admission controller deployment                                                                                                                           | {}                |
-| affinity                           | Affinities and anti-affinities for the admission controller deployment                                                                                                        | {}                |
+| resources                          | Resource requests and limitations for the admission controller                                                                                                                | {}                |
+| nodeSelector                       | Node selector for the admission controller                                                                                                                                    | {}                |
+| tolerations                        | Tolerations for the admission controller                                                                                                                                      | {}                |
+| affinity                           | Affinities and anti-affinities for the admission controller                                                                                                                   | {}                |
 | webhook.failurePolicy              | Failure policy for the admission webhook. May be `Fail` or `Ignore`                                                                                                           | `Fail`            |
 | webhook.certManager.enabled        | Use `cert-manager` to manage the webhook certificate by using `Certificate` resource                                                                                          | false             |
 | webhook.certManager.secretTemplate | Add custom labels and annotations to `Secret` that containing certificate generated by cert-manager[^2]                                                                       | {}                |
@@ -85,39 +85,6 @@
 | webhook.crtPEM                     | Certificate in PEM format for the admission controller webhook. Will be generated if not specified (Recommended)                                                              | -                 |
 | webhook.keyPEM                     | Private key for in PEM format for the admission controller webhook certificate. Will be generated if not specified (Recommended)                                              | -                 |
 | webhook.caBundle                   | Certificate Authority Bundle for the admission controller webhook. Will be generated if not specified (Recommended)                                                           | -                 |
-=======
-| Parameter                  | Description                                                                                                                                                                   | Default           |
-|----------------------------|-------------------------------------------------------------------------------------------------------------------------------------------------------------------------------|-------------------|
-| kind                       | Sets the workload type for the k8tz controller, which can be `Deployment` or `DaemonSet`                                                                                      | Deployment        |
-| replicaCount               | Amount of admission controller webhooks to spin up. For production use it is recommended to have at least 3 replicas. Only effective when `kind` is `Deployment`              | 1                 |
-| namespace                  | The namespace where to install the admission controller                                                                                                                       | k8tz              |
-| timezone                   | The default timezone to inject                                                                                                                                                | UTC               |
-| injectionStrategy          | The default injection strategy to use                                                                                                                                         | initContainer     |
-| injectAll                  | If true, timezone will be injected to the pod even when there is no annotation with explicit injection request. When false, the `k8tz.io/inject: true` annotation is required | true              |
-| cronJobTimeZone            | Enable injection of `timeZone` field to `CronJob`s[^1]                                                                                                                        | false             |
-| verbose                    | Enable more detailed logs for debug purposes                                                                                                                                  | false             |
-| image.repository           | The image repository for the admission controller and bootstrap image                                                                                                         | quay.io/k8tz/k8tz |
-| image.pullPolicy           | Admission controller image pull policy                                                                                                                                        | IfNotPresent      |
-| image.tag                  | The image tag for the admission controller and bootstrap image. The default is the chart appVersion                                                                           | -                 |
-| imagePullSecrets           | The image pull secrets for the admission controller                                                                                                                           | []                |
-| nameOverride               | Helm application name override                                                                                                                                                | -                 |
-| fullnameOverride           | Helm application full name override                                                                                                                                           | -                 |
-| serviceAccount.annotations | Annotations to add to the admission controller service account                                                                                                                | {}                |
-| serviceAccount.name        | The name of the service account to use. If empty, a name is generated using the fullname template                                                                             | -                 |
-| podAnnotations             | Annotations to add to the admission controller pod                                                                                                                            | {}                |
-| podSecurityContext         | Pod security context for the admission controller pod                                                                                                                         | {}                |
-| securityContext            | Security context for the admission controller pod                                                                                                                             | {}                |
-| service.type               | Admission controller service type                                                                                                                                             | ClusterIP         |
-| service.port               | Admission controller service port                                                                                                                                             | 443               |
-| resources                  | Resource requests and limitations for the admission controller                                                                                                                | {}                |
-| nodeSelector               | Node selector for the admission controller                                                                                                                                    | {}                |
-| tolerations                | Tolerations for the admission controller                                                                                                                                      | {}                |
-| affinity                   | Affinities and anti-affinities for the admission controller                                                                                                                   | {}                |
-| webhook.failurePolicy      | Failure policy for the admission webhook. May be `Fail` or `Ignore`                                                                                                           | `Fail`            |
-| webhook.crtPEM             | Certificate in PEM format for the admission controller webhook. Will be generated if not specified (Recommended)                                                              | -                 |
-| webhook.keyPEM             | Private key for in PEM format for the admission controller webhook certificate. Will be generated if not specified (Recommended)                                              | -                 |
-| webhook.caBundle           | Certificate Authority Bundle for the admission controller webhook. Will be generated if not specified (Recommended)                                                           | -                 |
->>>>>>> a24e83e3
 
 ## Optional: Test Installation
 
